#!/usr/bin/env python3
"""Unified Omi-audio service

* Accepts Opus packets over a WebSocket (`/ws`) or PCM over a WebSocket (`/ws_pcm`).
* Uses a central queue to decouple audio ingestion from processing.
* A saver consumer buffers PCM and writes 30-second WAV chunks to `./audio_chunks/`.
* A transcription consumer sends each chunk to a Wyoming ASR service.
* The transcript is stored in **mem0** and MongoDB.

"""

import asyncio
import concurrent.futures
import logging
import os
import time
import uuid
from contextlib import asynccontextmanager
from functools import partial
from pathlib import Path
from typing import Optional

import ollama
from dotenv import load_dotenv
from easy_audio_interfaces.filesystem.filesystem_interfaces import LocalFileSink
from fastapi import FastAPI, Query, WebSocket, WebSocketDisconnect
from fastapi.responses import JSONResponse
from fastapi.staticfiles import StaticFiles
from motor.motor_asyncio import AsyncIOMotorClient
from omi.decoder import OmiOpusDecoder
from wyoming.asr import Transcribe, Transcript
from wyoming.audio import AudioChunk, AudioStart
from wyoming.client import AsyncTcpClient
from wyoming.vad import VoiceStarted, VoiceStopped

# from debug_utils import memory_debug
from memory import get_memory_service, init_memory_config, shutdown_memory_service
from metrics import (
    get_metrics_collector,
    start_metrics_collection,
    stop_metrics_collection,
)

###############################################################################
# SETUP
###############################################################################

# Load environment variables first
load_dotenv()

# Mem0 telemetry configuration is now handled in the memory module

# Logging setup
logging.basicConfig(level=logging.INFO)
logger = logging.getLogger("advanced-backend")
audio_logger = logging.getLogger("audio_processing")

# Conditional Deepgram import
try:
    from deepgram import DeepgramClient, FileSource, PrerecordedOptions  # type: ignore

    DEEPGRAM_AVAILABLE = True
    logger.info("✅ Deepgram SDK available")
except ImportError:
    DEEPGRAM_AVAILABLE = False
    logger.warning("Deepgram SDK not available. Install with: pip install deepgram-sdk")
audio_cropper_logger = logging.getLogger("audio_cropper")


###############################################################################
# CONFIGURATION
###############################################################################

# MongoDB Configuration
MONGODB_URI = os.getenv("MONGODB_URI", "mongodb://mongo:27017")
mongo_client = AsyncIOMotorClient(MONGODB_URI)
db = mongo_client.get_default_database("friend-lite")
chunks_col = db["audio_chunks"]
users_col = db["users"]
speakers_col = db["speakers"]  # New collection for speaker management
action_items_col = db["action_items"]  # New collection for action items

# Audio Configuration
OMI_SAMPLE_RATE = 16_000  # Hz
OMI_CHANNELS = 1
OMI_SAMPLE_WIDTH = 2  # bytes (16‑bit)
SEGMENT_SECONDS = 60  # length of each stored chunk
TARGET_SAMPLES = OMI_SAMPLE_RATE * SEGMENT_SECONDS

# Conversation timeout configuration
NEW_CONVERSATION_TIMEOUT_MINUTES = float(
    os.getenv("NEW_CONVERSATION_TIMEOUT_MINUTES", "1.5")
)

# Audio cropping configuration
AUDIO_CROPPING_ENABLED = os.getenv("AUDIO_CROPPING_ENABLED", "true").lower() == "true"
MIN_SPEECH_SEGMENT_DURATION = float(
    os.getenv("MIN_SPEECH_SEGMENT_DURATION", "1.0")
)  # seconds
CROPPING_CONTEXT_PADDING = float(
    os.getenv("CROPPING_CONTEXT_PADDING", "0.1")
)  # seconds of padding around speech

# Directory where WAV chunks are written
CHUNK_DIR = Path("./audio_chunks")
CHUNK_DIR.mkdir(parents=True, exist_ok=True)

# ASR Configuration
OFFLINE_ASR_TCP_URI = os.getenv("OFFLINE_ASR_TCP_URI", "tcp://192.168.0.110:8765/")
DEEPGRAM_API_KEY = os.getenv("DEEPGRAM_API_KEY")

# Determine transcription strategy based on environment variables
USE_DEEPGRAM = bool(DEEPGRAM_API_KEY and DEEPGRAM_AVAILABLE)
if DEEPGRAM_API_KEY and not DEEPGRAM_AVAILABLE:
    audio_logger.error(
        "DEEPGRAM_API_KEY provided but Deepgram SDK not available. Falling back to offline ASR."
    )
audio_logger.info(
    f"Transcription strategy: {'Deepgram' if USE_DEEPGRAM else 'Offline ASR'}"
)

# Deepgram client placeholder (not implemented)
deepgram_client = None
if USE_DEEPGRAM:
    audio_logger.warning(
        "Deepgram transcription requested but not yet implemented. Falling back to offline ASR."
    )
    USE_DEEPGRAM = False

# Ollama & Qdrant Configuration
OLLAMA_BASE_URL = os.getenv("OLLAMA_BASE_URL", "http://ollama:11434")
QDRANT_BASE_URL = os.getenv("QDRANT_BASE_URL", "qdrant")

# Memory configuration is now handled in the memory module
# Initialize it with our Ollama and Qdrant URLs
init_memory_config(
    ollama_base_url=OLLAMA_BASE_URL,
    qdrant_base_url=QDRANT_BASE_URL,
)

# Speaker service configuration

# Thread pool executors
_DEC_IO_EXECUTOR = concurrent.futures.ThreadPoolExecutor(
    max_workers=os.cpu_count() or 4,
    thread_name_prefix="opus_io",
)

# Initialize memory service, speaker service, and ollama client
memory_service = get_memory_service()
ollama_client = ollama.Client(host=OLLAMA_BASE_URL)

###############################################################################
# AUDIO PROCESSING FUNCTIONS
###############################################################################


async def _process_audio_cropping_with_relative_timestamps(
    original_path: str,
    speech_segments: list[tuple[float, float]],
    output_path: str,
    audio_uuid: str,
) -> bool:
    """
    Process audio cropping with automatic relative timestamp conversion.
    This function handles both live processing and reprocessing scenarios.
    """
    try:
        # Convert absolute timestamps to relative timestamps
        # Extract file start time from filename: timestamp_client_uuid.wav
        filename = original_path.split("/")[-1]
        file_start_timestamp = float(filename.split("_")[0])

        # Convert speech segments to relative timestamps
        relative_segments = []
        for start_abs, end_abs in speech_segments:
            start_rel = start_abs - file_start_timestamp
            end_rel = end_abs - file_start_timestamp

            # Ensure relative timestamps are positive (sanity check)
            if start_rel < 0:
                audio_logger.warning(
                    f"⚠️ Negative start timestamp: {start_rel}, clamping to 0.0"
                )
                start_rel = 0.0
            if end_rel < 0:
                audio_logger.warning(
                    f"⚠️ Negative end timestamp: {end_rel}, skipping segment"
                )
                continue

            relative_segments.append((start_rel, end_rel))

        audio_logger.info(
            f"🕐 Converting timestamps for {audio_uuid}: file_start={file_start_timestamp}"
        )
        audio_logger.info(f"🕐 Absolute segments: {speech_segments}")
        audio_logger.info(f"🕐 Relative segments: {relative_segments}")

        success = await _crop_audio_with_ffmpeg(
            original_path, relative_segments, output_path
        )
        if success:
            # Update database with cropped file info (keep original absolute timestamps for reference)
            cropped_filename = output_path.split("/")[-1]
            await chunk_repo.update_cropped_audio(
                audio_uuid, cropped_filename, speech_segments
            )
            audio_logger.info(
                f"Successfully processed cropped audio: {cropped_filename}"
            )
            return True
        else:
            audio_logger.error(f"Failed to crop audio for {audio_uuid}")
            return False
    except Exception as e:
        audio_logger.error(f"Error in audio cropping task for {audio_uuid}: {e}")
        return False


async def _crop_audio_with_ffmpeg(
    original_path: str, speech_segments: list[tuple[float, float]], output_path: str
) -> bool:
    """Use ffmpeg to crop audio - runs as async subprocess, no GIL issues"""
    audio_cropper_logger.info(
        f"Cropping audio {original_path} with {len(speech_segments)} speech segments"
    )

    if not AUDIO_CROPPING_ENABLED:
        audio_cropper_logger.info(f"Audio cropping disabled, skipping {original_path}")
        return False

    if not speech_segments:
        audio_cropper_logger.warning(f"No speech segments to crop for {original_path}")
        return False

    # Filter out segments that are too short
    filtered_segments = []
    for start, end in speech_segments:
        duration = end - start
        if duration >= MIN_SPEECH_SEGMENT_DURATION:
            # Add padding around speech segments
            padded_start = max(0, start - CROPPING_CONTEXT_PADDING)
            padded_end = end + CROPPING_CONTEXT_PADDING
            filtered_segments.append((padded_start, padded_end))
        else:
            audio_cropper_logger.debug(
                f"Skipping short segment: {start}-{end} ({duration:.2f}s < {MIN_SPEECH_SEGMENT_DURATION}s)"
            )

    if not filtered_segments:
        audio_cropper_logger.warning(
            f"No segments meet minimum duration ({MIN_SPEECH_SEGMENT_DURATION}s) for {original_path}"
        )
        return False

    audio_cropper_logger.info(
        f"Cropping audio {original_path} with {len(filtered_segments)} speech segments (filtered from {len(speech_segments)})"
    )

    try:
        # Build ffmpeg filter for concatenating speech segments
        filter_parts = []
        for i, (start, end) in enumerate(filtered_segments):
            duration = end - start
            filter_parts.append(
                f"[0:a]atrim=start={start}:duration={duration},asetpts=PTS-STARTPTS[seg{i}]"
            )

        # Concatenate all segments
        inputs = "".join(f"[seg{i}]" for i in range(len(filtered_segments)))
        concat_filter = f"{inputs}concat=n={len(filtered_segments)}:v=0:a=1[out]"

        full_filter = ";".join(filter_parts + [concat_filter])

        # Run ffmpeg as async subprocess
        cmd = [
            "ffmpeg",
            "-y",  # -y = overwrite output
            "-i",
            original_path,
            "-filter_complex",
            full_filter,
            "-map",
            "[out]",
            "-c:a",
            "pcm_s16le",  # Keep same format as original
            output_path,
        ]

        audio_cropper_logger.info(f"Running ffmpeg command: {' '.join(cmd)}")

        process = await asyncio.create_subprocess_exec(
            *cmd, stdout=asyncio.subprocess.PIPE, stderr=asyncio.subprocess.PIPE
        )

        stdout, stderr = await process.communicate()
        if stdout:
            audio_cropper_logger.debug(f"FFMPEG stdout: {stdout.decode()}")

        if process.returncode == 0:
            # Calculate cropped duration
            cropped_duration = sum(end - start for start, end in filtered_segments)
            audio_cropper_logger.info(
                f"Successfully cropped {original_path} -> {output_path} ({cropped_duration:.1f}s from {len(filtered_segments)} segments)"
            )
            return True
        else:
            error_msg = stderr.decode() if stderr else "Unknown ffmpeg error"
            audio_logger.error(f"ffmpeg failed for {original_path}: {error_msg}")
            return False

    except Exception as e:
        audio_logger.error(f"Error running ffmpeg on {original_path}: {e}")
        return False


###############################################################################
# UTILITY FUNCTIONS & HELPER CLASSES
###############################################################################


def _new_local_file_sink(file_path):
    """Create a properly configured LocalFileSink with all wave parameters set."""
    sink = LocalFileSink(
        file_path=file_path,
        sample_rate=int(OMI_SAMPLE_RATE),
        channels=int(OMI_CHANNELS),
        sample_width=int(OMI_SAMPLE_WIDTH),
    )
    return sink


class ChunkRepo:
    """Async helpers for the audio_chunks collection."""

    def __init__(self, collection):
        self.col = collection

    async def create_chunk(
        self,
        *,
        audio_uuid,
        audio_path,
        client_id,
        timestamp,
        transcript=None,
        speakers_identified=None,
    ):
        doc = {
            "audio_uuid": audio_uuid,
            "audio_path": audio_path,
            "client_id": client_id,
            "timestamp": timestamp,
            "transcript": transcript or [],  # List of conversation segments
            "speakers_identified": speakers_identified
            or [],  # List of identified speakers
        }
        await self.col.insert_one(doc)

    async def add_transcript_segment(self, audio_uuid, transcript_segment):
        """Add a single transcript segment to the conversation."""
        await self.col.update_one(
            {"audio_uuid": audio_uuid}, {"$push": {"transcript": transcript_segment}}
        )

    async def add_speaker(self, audio_uuid, speaker_id):
        """Add a speaker to the speakers_identified list if not already present."""
        await self.col.update_one(
            {"audio_uuid": audio_uuid},
            {"$addToSet": {"speakers_identified": speaker_id}},
        )

    async def update_transcript(self, audio_uuid, full_transcript):
        """Update the entire transcript list (for compatibility)."""
        await self.col.update_one(
            {"audio_uuid": audio_uuid}, {"$set": {"transcript": full_transcript}}
        )

    async def update_segment_timing(
        self, audio_uuid, segment_index, start_time, end_time
    ):
        """Update timing information for a specific transcript segment."""
        await self.col.update_one(
            {"audio_uuid": audio_uuid},
            {
                "$set": {
                    f"transcript.{segment_index}.start": start_time,
                    f"transcript.{segment_index}.end": end_time,
                }
            },
        )

    async def update_segment_speaker(self, audio_uuid, segment_index, speaker_id):
        """Update the speaker for a specific transcript segment."""
        result = await self.col.update_one(
            {"audio_uuid": audio_uuid},
            {"$set": {f"transcript.{segment_index}.speaker": speaker_id}},
        )
        if result.modified_count > 0:
            audio_logger.info(
                f"Updated segment {segment_index} speaker to {speaker_id} for {audio_uuid}"
            )
        return result.modified_count > 0

    async def update_cropped_audio(
        self,
        audio_uuid: str,
        cropped_path: str,
        speech_segments: list[tuple[float, float]],
    ):
        """Update the chunk with cropped audio information."""
        cropped_duration = sum(end - start for start, end in speech_segments)

        result = await self.col.update_one(
            {"audio_uuid": audio_uuid},
            {
                "$set": {
                    "cropped_audio_path": cropped_path,
                    "speech_segments": [
                        {"start": start, "end": end} for start, end in speech_segments
                    ],
                    "cropped_duration": cropped_duration,
                    "cropped_at": time.time(),
                }
            },
        )
        if result.modified_count > 0:
            audio_logger.info(
                f"Updated cropped audio info for {audio_uuid}: {cropped_path}"
            )
        return result.modified_count > 0


class TranscriptionManager:
    """Manages transcription using either Deepgram or offline ASR service."""

    def __init__(self, action_item_callback=None):
        self.client = None
        self._current_audio_uuid = None
        self._streaming = False
        self.use_deepgram = USE_DEEPGRAM
        self.deepgram_client = deepgram_client
        self._audio_buffer = []  # Buffer for Deepgram batch processing
        self.action_item_callback = action_item_callback  # Callback to queue action items

    async def connect(self):
        """Establish connection to ASR service (only for offline ASR)."""
        if self.use_deepgram:
            audio_logger.info("Using Deepgram transcription - no connection needed")
            return

        try:
            self.client = AsyncTcpClient.from_uri(OFFLINE_ASR_TCP_URI)
            await self.client.connect()
            audio_logger.info(
                f"Connected to offline ASR service at {OFFLINE_ASR_TCP_URI}"
            )
        except Exception as e:
            audio_logger.error(f"Failed to connect to offline ASR service: {e}")
            self.client = None
            raise

    async def disconnect(self):
        """Cleanly disconnect from ASR service."""
        if self.use_deepgram:
            audio_logger.info("Using Deepgram - no disconnection needed")
            return

        if self.client:
            try:
                await self.client.disconnect()
                audio_logger.info("Disconnected from offline ASR service")
            except Exception as e:
                audio_logger.error(f"Error disconnecting from offline ASR service: {e}")
            finally:
                self.client = None

    async def transcribe_chunk(
        self, audio_uuid: str, chunk: AudioChunk, client_id: str
    ):
        """Transcribe a single chunk using either Deepgram or offline ASR."""
        if self.use_deepgram:
            await self._transcribe_chunk_deepgram(audio_uuid, chunk, client_id)
        else:
            await self._transcribe_chunk_offline(audio_uuid, chunk, client_id)

    async def _transcribe_chunk_deepgram(
        self, audio_uuid: str, chunk: AudioChunk, client_id: str
    ):
        """Transcribe using Deepgram API."""
        raise NotImplementedError(
            "Deepgram transcription is not yet implemented. Please use offline ASR by not setting DEEPGRAM_API_KEY."
        )

    async def _process_deepgram_buffer(self, audio_uuid: str, client_id: str):
        """Process buffered audio with Deepgram."""
        raise NotImplementedError("Deepgram transcription is not yet implemented.")

    async def _transcribe_chunk_offline(
        self, audio_uuid: str, chunk: AudioChunk, client_id: str
    ):
        """Transcribe using offline ASR service."""
        if not self.client:
            audio_logger.error(f"No ASR connection available for {audio_uuid}")
            # Track transcription failure
            metrics_collector = get_metrics_collector()
            metrics_collector.record_transcription_result(False)
            return

        # Track transcription request
        start_time = time.time()
        metrics_collector = get_metrics_collector()
        metrics_collector.record_transcription_request()

        try:
            if self._current_audio_uuid != audio_uuid:
                self._current_audio_uuid = audio_uuid
                audio_logger.info(f"New audio_uuid: {audio_uuid}")
                transcribe = Transcribe()
                await self.client.write_event(transcribe.event())
                audio_start = AudioStart(
                    rate=chunk.rate,
                    width=chunk.width,
                    channels=chunk.channels,
                    timestamp=chunk.timestamp,
                )
                await self.client.write_event(audio_start.event())

            # Send the audio chunk
            await self.client.write_event(chunk.event())

            # Read and process any available events (non-blocking)
            try:
                while True:
                    event = await asyncio.wait_for(
                        self.client.read_event(), timeout=0.001
                    )  # this is a quick poll, feels like a better solution can exist
                    if event is None:
                        break

                    if Transcript.is_type(event.type):
                        transcript_obj = Transcript.from_event(event)
                        transcript_text = transcript_obj.text.strip()

                        # Handle both Transcript and StreamingTranscript types
                        # Check the 'final' attribute from the event data, not the reconstructed object
                        is_final = event.data.get(
                            "final", True
                        )  # Default to True for standard Transcript

                        # Only process final transcripts, ignore partial ones
                        if not is_final:
                            audio_logger.info(
                                f"Ignoring partial transcript for {audio_uuid}: {transcript_text}"
                            )
                            continue

                        if transcript_text:
                            audio_logger.info(
                                f"Transcript for {audio_uuid}: {transcript_text} (final: {is_final})"
                            )

                            # Track successful transcription with latency
                            latency_ms = (time.time() - start_time) * 1000
                            metrics_collector.record_transcription_result(
                                True, latency_ms
                            )

                            # Create transcript segment with new format
                            transcript_segment = {
                                "speaker": f"speaker_{client_id}",
                                "text": transcript_text,
                                "start": 0.0,
                                "end": 0.0,
                            }

                            # Store transcript segment in DB immediately
<<<<<<< HEAD
                            await chunk_repo.add_transcript_segment(audio_uuid, transcript_segment)

                            # Queue for action item processing using callback (async, non-blocking)
                            if self.action_item_callback:
                                await self.action_item_callback(transcript_text, client_id, audio_uuid)

                            await chunk_repo.add_speaker(audio_uuid, f"speaker_{client_id}")
                            audio_logger.info(f"Added transcript segment for {audio_uuid} to DB.")
                            
=======
                            await chunk_repo.add_transcript_segment(
                                audio_uuid, transcript_segment
                            )
                            await chunk_repo.add_speaker(
                                audio_uuid, f"speaker_{client_id}"
                            )
                            audio_logger.info(
                                f"Added transcript segment for {audio_uuid} to DB."
                            )

>>>>>>> 6831e216
                            # Update transcript time for conversation timeout tracking
                            if client_id in active_clients:
                                active_clients[client_id].last_transcript_time = (
                                    time.time()
                                )
                                # Collect transcript for end-of-conversation memory processing
                                active_clients[
                                    client_id
                                ].conversation_transcripts.append(transcript_text)
                                audio_logger.info(
                                    f"Added transcript to conversation collection: '{transcript_text}'"
                                )

                    elif VoiceStarted.is_type(event.type):
                        audio_logger.info(
                            f"VoiceStarted event received for {audio_uuid}"
                        )
                        current_time = time.time()
                        if client_id in active_clients:
                            active_clients[client_id].record_speech_start(
                                audio_uuid, current_time
                            )
                            audio_logger.info(
                                f"🎤 Voice started for {audio_uuid} at {current_time}"
                            )

                    elif VoiceStopped.is_type(event.type):
                        audio_logger.info(
                            f"VoiceStopped event received for {audio_uuid}"
                        )
                        current_time = time.time()
                        if client_id in active_clients:
                            active_clients[client_id].record_speech_end(
                                audio_uuid, current_time
                            )
                            audio_logger.info(
                                f"🔇 Voice stopped for {audio_uuid} at {current_time}"
                            )

            except asyncio.TimeoutError:
                # No events available right now, that's fine
                pass

        except Exception as e:
            audio_logger.error(
                f"Error in offline transcribe_chunk for {audio_uuid}: {e}"
            )
            # Track transcription failure
            metrics_collector.record_transcription_result(False)
            # Attempt to reconnect on error
            await self._reconnect()

    async def _reconnect(self):
        """Attempt to reconnect to ASR service."""
        audio_logger.info("Attempting to reconnect to ASR service...")

        # Track reconnection attempt
        metrics_collector = get_metrics_collector()
        metrics_collector.record_service_reconnection("asr-service")

        await self.disconnect()
        await asyncio.sleep(2)  # Brief delay before reconnecting
        try:
            await self.connect()
        except Exception as e:
            audio_logger.error(f"Reconnection failed: {e}")


class ClientState:
    """Manages all state for a single client connection."""

    def __init__(self, client_id: str):
        self.client_id = client_id
        self.connected = True

        # Per-client queues
        self.chunk_queue = asyncio.Queue[Optional[AudioChunk]]()
<<<<<<< HEAD
        self.transcription_queue = asyncio.Queue[Tuple[Optional[str], Optional[AudioChunk]]]()
        self.memory_queue = asyncio.Queue[Tuple[Optional[str], Optional[str], Optional[str]]]()  # (transcript, client_id, audio_uuid)
        self.action_item_queue = asyncio.Queue[Tuple[Optional[str], Optional[str], Optional[str]]]()  # (transcript_text, client_id, audio_uuid)
        
=======
        self.transcription_queue = asyncio.Queue[
            tuple[Optional[str], Optional[AudioChunk]]
        ]()
        self.memory_queue = asyncio.Queue[
            tuple[Optional[str], Optional[str], Optional[str]]
        ]()  # (transcript, client_id, audio_uuid)

>>>>>>> 6831e216
        # Per-client file sink
        self.file_sink: Optional[LocalFileSink] = None
        self.current_audio_uuid: Optional[str] = None

        # Per-client transcription manager
        self.transcription_manager: Optional[TranscriptionManager] = None

        # Conversation timeout tracking
        self.last_transcript_time: Optional[float] = None
        self.conversation_start_time: float = time.time()

        # Speech segment tracking for audio cropping
        self.speech_segments: dict[str, list[tuple[float, float]]] = (
            {}
        )  # audio_uuid -> [(start, end), ...]
        self.current_speech_start: dict[str, Optional[float]] = (
            {}
        )  # audio_uuid -> start_time

        # Conversation transcript collection for end-of-conversation memory processing
        self.conversation_transcripts: list[str] = (
            []
        )  # Collect all transcripts for this conversation

        # Tasks for this client
        self.saver_task: Optional[asyncio.Task] = None
        self.transcription_task: Optional[asyncio.Task] = None
        self.memory_task: Optional[asyncio.Task] = None
<<<<<<< HEAD
        self.action_item_task: Optional[asyncio.Task] = None
    
=======

>>>>>>> 6831e216
    def record_speech_start(self, audio_uuid: str, timestamp: float):
        """Record the start of a speech segment."""
        self.current_speech_start[audio_uuid] = timestamp
        audio_logger.info(f"Recorded speech start for {audio_uuid}: {timestamp}")

    def record_speech_end(self, audio_uuid: str, timestamp: float):
        """Record the end of a speech segment."""
        if (
            audio_uuid in self.current_speech_start
            and self.current_speech_start[audio_uuid] is not None
        ):
            start_time = self.current_speech_start[audio_uuid]
            if start_time is not None:  # Type guard
                if audio_uuid not in self.speech_segments:
                    self.speech_segments[audio_uuid] = []
                self.speech_segments[audio_uuid].append((start_time, timestamp))
                self.current_speech_start[audio_uuid] = None
                duration = timestamp - start_time
                audio_logger.info(
                    f"Recorded speech segment for {audio_uuid}: {start_time:.3f} -> {timestamp:.3f} (duration: {duration:.3f}s)"
                )
        else:
            audio_logger.warning(
                f"Speech end recorded for {audio_uuid} but no start time found"
            )

    async def start_processing(self):
        """Start the processing tasks for this client."""
        self.saver_task = asyncio.create_task(self._audio_saver())
        self.transcription_task = asyncio.create_task(self._transcription_processor())
        self.memory_task = asyncio.create_task(self._memory_processor())
        self.action_item_task = asyncio.create_task(self._action_item_processor())
        audio_logger.info(f"Started processing tasks for client {self.client_id}")

    async def disconnect(self):
        """Clean disconnect of client state."""
        if not self.connected:
            return

        self.connected = False
        audio_logger.info(f"Disconnecting client {self.client_id}")

        # Close current conversation with all processing before signaling shutdown
        await self._close_current_conversation()

        # Signal processors to stop
        await self.chunk_queue.put(None)
        await self.transcription_queue.put((None, None))
        await self.memory_queue.put((None, None, None))
<<<<<<< HEAD
        await self.action_item_queue.put((None, None, None))
        
=======

>>>>>>> 6831e216
        # Wait for tasks to complete
        if self.saver_task:
            await self.saver_task
        if self.transcription_task:
            await self.transcription_task
        if self.memory_task:
            await self.memory_task
<<<<<<< HEAD
        if self.action_item_task:
            await self.action_item_task
            
=======

>>>>>>> 6831e216
        # Clean up transcription manager
        if self.transcription_manager:
            await self.transcription_manager.disconnect()
            self.transcription_manager = None

        # Clean up any remaining speech segment tracking
        self.speech_segments.clear()
        self.current_speech_start.clear()
        self.conversation_transcripts.clear()  # Clear conversation transcripts

        audio_logger.info(f"Client {self.client_id} disconnected and cleaned up")

    def _should_start_new_conversation(self) -> bool:
        """Check if we should start a new conversation based on timeout."""
        if self.last_transcript_time is None:
            return False  # No transcript yet, keep current conversation

        current_time = time.time()
        time_since_last_transcript = current_time - self.last_transcript_time
        timeout_seconds = NEW_CONVERSATION_TIMEOUT_MINUTES * 60

        return time_since_last_transcript > timeout_seconds

    async def _close_current_conversation(self):
        """Close the current conversation with proper cleanup including audio cropping and speaker processing."""
        if self.file_sink:
            # Store current audio info before closing
            current_uuid = self.current_audio_uuid
            current_path = self.file_sink.file_path

            audio_logger.info(
                f"🔒 Closing conversation {current_uuid}, file: {current_path}"
            )

            # Process memory at end of conversation if we have transcripts
            if self.conversation_transcripts and current_uuid:
                full_conversation = " ".join(self.conversation_transcripts)
                audio_logger.info(
                    f"💭 Processing memory for conversation {current_uuid} with {len(self.conversation_transcripts)} transcript segments"
                )
                audio_logger.info(
                    f"💭 Individual transcripts: {self.conversation_transcripts}"
                )
                audio_logger.info(
                    f"💭 Full conversation text: {full_conversation[:200]}..."
                )  # Log first 200 chars

                start_time = time.time()
                memories_created = []
                action_items_created = []
                processing_success = True
                error_message = None

                try:
                    # Track memory storage request
                    metrics_collector = get_metrics_collector()
                    metrics_collector.record_memory_storage_request()

                    # Add general memory
                    memory_result = memory_service.add_memory(
                        full_conversation, self.client_id, current_uuid
                    )
                    if memory_result:
                        audio_logger.info(
                            f"✅ Successfully added conversation memory for {current_uuid}"
                        )
                        metrics_collector.record_memory_storage_result(True)

                        # Use the actual memory objects returned from mem0's add() method
                        memory_results = memory_result.get("results", [])
                        memories_created = []

                        for mem in memory_results:
                            memory_text = mem.get("memory", "Memory text unavailable")
                            memory_id = mem.get("id", "unknown")
                            event = mem.get("event", "UNKNOWN")
                            memories_created.append(
                                {"id": memory_id, "text": memory_text, "event": event}
                            )

                        audio_logger.info(
                            f"Created {len(memories_created)} memory objects: {[m['event'] for m in memories_created]}"
                        )
                    else:
                        audio_logger.error(
                            f"❌ Failed to add conversation memory for {current_uuid}"
                        )
                        metrics_collector.record_memory_storage_result(False)
                        processing_success = False
                        error_message = "Failed to add general memory"

                except Exception as e:
                    audio_logger.error(
                        f"❌ Error processing memory and action items for {current_uuid}: {e}"
                    )
                    processing_success = False
                    error_message = str(e)

                # Log debug information
                processing_time_ms = (time.time() - start_time) * 1000
                # memory_debug.log_memory_processing(
                #     user_id=self.client_id,
                #     audio_uuid=current_uuid,
                #     transcript_text=full_conversation,
                #     memories_created=memories_created,
                #     action_items_created=action_items_created,
                #     processing_success=processing_success,
                #     error_message=error_message,
                #     processing_time_ms=processing_time_ms,
                # )
            else:
                audio_logger.info(
                    f"ℹ️ No transcripts to process for memory in conversation {current_uuid}"
                )
                # Log empty processing for debug
                if current_uuid:
                    pass
                    # memory_debug.log_memory_processing(
                    #     user_id=self.client_id,
                    #     audio_uuid=current_uuid,
                    #     transcript_text="",
                    #     memories_created=[],
                    #     action_items_created=[],
                    #     processing_success=True,
                    #     error_message="No transcripts available for processing",
                    #     processing_time_ms=0,
                    # )

            await self.file_sink.close()

            # Track successful audio chunk save in metrics
            try:
                metrics_collector = get_metrics_collector()
                file_path = Path(current_path)
                if file_path.exists():
                    # Estimate duration (60 seconds per chunk is TARGET_SAMPLES)
                    duration_seconds = SEGMENT_SECONDS

                    # Calculate voice activity if we have speech segments
                    voice_activity_seconds = 0
                    if current_uuid and current_uuid in self.speech_segments:
                        for start, end in self.speech_segments[current_uuid]:
                            voice_activity_seconds += end - start

                    metrics_collector.record_audio_chunk_saved(
                        duration_seconds, voice_activity_seconds
                    )
                    audio_logger.debug(
                        f"📊 Recorded audio chunk metrics: {duration_seconds}s total, {voice_activity_seconds}s voice activity"
                    )
                else:
                    metrics_collector.record_audio_chunk_failed()
                    audio_logger.warning(
                        f"📊 Audio file not found after save: {current_path}"
                    )
            except Exception as e:
                audio_logger.error(f"📊 Error recording audio metrics: {e}")

            self.file_sink = None

            # Process audio cropping if we have speech segments
            if current_uuid and current_path:
                if current_uuid in self.speech_segments:
                    speech_segments = self.speech_segments[current_uuid]
                    audio_logger.info(
                        f"🎯 Found {len(speech_segments)} speech segments for {current_uuid}: {speech_segments}"
                    )
                    if speech_segments:  # Only crop if we have speech segments
                        cropped_path = str(current_path).replace(".wav", "_cropped.wav")

                        # Process in background - won't block
                        asyncio.create_task(
                            self._process_audio_cropping(
                                f"{CHUNK_DIR}/{current_path}",
                                speech_segments,
                                f"{CHUNK_DIR}/{cropped_path}",
                                current_uuid,
                            )
                        )
                        audio_logger.info(
                            f"✂️ Queued audio cropping for {current_path} with {len(speech_segments)} speech segments"
                        )
                    else:
                        audio_logger.info(
                            f"⚠️ Empty speech segments list found for {current_path}, skipping cropping"
                        )

                    # Clean up segments for this conversation
                    del self.speech_segments[current_uuid]
                    if current_uuid in self.current_speech_start:
                        del self.current_speech_start[current_uuid]
                else:
                    audio_logger.info(
                        f"⚠️ No speech segments found for {current_path} (uuid: {current_uuid}), skipping cropping"
                    )

        else:
            audio_logger.info(
                f"🔒 No active file sink to close for client {self.client_id}"
            )

    async def start_new_conversation(self):
        """Start a new conversation by closing current conversation and resetting state."""
        await self._close_current_conversation()

        # Reset conversation state
        self.current_audio_uuid = None
        self.conversation_start_time = time.time()
        self.last_transcript_time = None
        self.conversation_transcripts.clear()  # Clear collected transcripts for new conversation

        audio_logger.info(
            f"Client {self.client_id}: Started new conversation due to {NEW_CONVERSATION_TIMEOUT_MINUTES}min timeout"
        )

    async def _process_audio_cropping(
        self,
        original_path: str,
        speech_segments: list[tuple[float, float]],
        output_path: str,
        audio_uuid: str,
    ):
        """Background task for audio cropping using ffmpeg."""
        await _process_audio_cropping_with_relative_timestamps(
            original_path, speech_segments, output_path, audio_uuid
        )

    async def _audio_saver(self):
        """Per-client audio saver consumer."""
        try:
            while self.connected:
                audio_chunk = await self.chunk_queue.get()

                if audio_chunk is None:  # Disconnect signal
                    break

                # Check if we should start a new conversation due to timeout
                if self._should_start_new_conversation():
                    await self.start_new_conversation()

                if self.file_sink is None:
                    # Create new file sink for this client
                    self.current_audio_uuid = uuid.uuid4().hex
                    timestamp = audio_chunk.timestamp or int(time.time())
                    wav_filename = (
                        f"{timestamp}_{self.client_id}_{self.current_audio_uuid}.wav"
                    )
                    audio_logger.info(
                        f"Creating file sink with: rate={int(OMI_SAMPLE_RATE)}, channels={int(OMI_CHANNELS)}, width={int(OMI_SAMPLE_WIDTH)}"
                    )
                    self.file_sink = _new_local_file_sink(f"{CHUNK_DIR}/{wav_filename}")
                    await self.file_sink.open()

                    await chunk_repo.create_chunk(
                        audio_uuid=self.current_audio_uuid,
                        audio_path=wav_filename,
                        client_id=self.client_id,
                        timestamp=timestamp,
                    )

                await self.file_sink.write(audio_chunk)

                # Queue for transcription
                await self.transcription_queue.put(
                    (self.current_audio_uuid, audio_chunk)
                )

        except Exception as e:
            audio_logger.error(
                f"Error in audio saver for client {self.client_id}: {e}", exc_info=True
            )
        finally:
            # Close current conversation with all processing when audio saver ends
            await self._close_current_conversation()

    async def _transcription_processor(self):
        """Per-client transcription processor."""
        try:
            while self.connected:
                audio_uuid, chunk = await self.transcription_queue.get()

                if audio_uuid is None or chunk is None:  # Disconnect signal
                    break

                # Get or create transcription manager
                if self.transcription_manager is None:
                    # Create callback function to queue action items
                    async def action_item_callback(transcript_text, client_id, audio_uuid):
                        await self.action_item_queue.put((transcript_text, client_id, audio_uuid))
                    
                    self.transcription_manager = TranscriptionManager(action_item_callback=action_item_callback)
                    try:
                        await self.transcription_manager.connect()
                    except Exception as e:
                        audio_logger.error(
                            f"Failed to create transcription manager for client {self.client_id}: {e}"
                        )
                        continue

                # Process transcription
                try:
                    await self.transcription_manager.transcribe_chunk(
                        audio_uuid, chunk, self.client_id
                    )
                except Exception as e:
                    audio_logger.error(
                        f"Error transcribing for client {self.client_id}: {e}"
                    )
                    # Recreate transcription manager on error
                    if self.transcription_manager:
                        await self.transcription_manager.disconnect()
                        self.transcription_manager = None

        except Exception as e:
            audio_logger.error(
                f"Error in transcription processor for client {self.client_id}: {e}",
                exc_info=True,
            )

    async def _memory_processor(self):
        """Per-client memory processor - currently unused as memory processing happens at conversation end."""
        try:
            while self.connected:
                transcript, client_id, audio_uuid = await self.memory_queue.get()

                if (
                    transcript is None or client_id is None or audio_uuid is None
                ):  # Disconnect signal
                    break

                # Memory processing now happens at conversation end, so this is effectively a no-op
                # Keeping the processor running to avoid breaking the queue system
                audio_logger.debug(
                    f"Memory processor received item but processing is now done at conversation end"
                )

        except Exception as e:
            audio_logger.error(
                f"Error in memory processor for client {self.client_id}: {e}",
                exc_info=True,
            )

    async def _action_item_processor(self):
        """Per-client action item processor - checks individual transcript segments for action items."""
        try:
            while self.connected:
                transcript_text, client_id, audio_uuid = await self.action_item_queue.get()
                
                if transcript_text is None or client_id is None or audio_uuid is None:  # Disconnect signal
                    break
                
                # Process action item extraction for this transcript segment
                try:
                    action_item_count = await action_items_service.extract_and_store_action_items(
                        transcript_text, client_id, audio_uuid
                    )
                    if action_item_count > 0:
                        audio_logger.info(f"🎯 Extracted {action_item_count} action items from transcript segment for {audio_uuid}")
                    else:
                        audio_logger.debug(f"ℹ️ No action items found in transcript segment for {audio_uuid}")
                        
                except Exception as e:
                    audio_logger.error(f"❌ Error processing action items for transcript segment in {audio_uuid}: {e}")
                        
        except Exception as e:
            audio_logger.error(f"Error in action item processor for client {self.client_id}: {e}", exc_info=True)


# Initialize repository and global state
chunk_repo = ChunkRepo(chunks_col)
active_clients: dict[str, ClientState] = {}


async def create_client_state(client_id: str) -> ClientState:
    """Create and register a new client state."""
    client_state = ClientState(client_id)
    active_clients[client_id] = client_state
    await client_state.start_processing()

    # Track client connection in metrics
    metrics_collector = get_metrics_collector()
    metrics_collector.record_client_connection(client_id)

    return client_state


async def cleanup_client_state(client_id: str):
    """Clean up and remove client state."""
    if client_id in active_clients:
        client_state = active_clients[client_id]
        await client_state.disconnect()
        del active_clients[client_id]

        # Track client disconnection in metrics
        metrics_collector = get_metrics_collector()
        metrics_collector.record_client_disconnection(client_id)


###############################################################################
# CORE APPLICATION LOGIC
###############################################################################


@asynccontextmanager
async def lifespan(app: FastAPI):
    """Manage application lifespan events."""
    # Startup
    audio_logger.info("Starting application...")

    # Start metrics collection
    await start_metrics_collection()
    audio_logger.info("Metrics collection started")

    audio_logger.info(
        "Application ready - clients will have individual processing pipelines."
    )

    try:
        yield
    finally:
        # Shutdown
        audio_logger.info("Shutting down application...")

        # Clean up all active clients
        for client_id in list(active_clients.keys()):
            await cleanup_client_state(client_id)

        # Stop metrics collection and save final report
        await stop_metrics_collection()
        audio_logger.info("Metrics collection stopped")

        # Shutdown memory service and speaker service
        shutdown_memory_service()
        audio_logger.info("Memory and speaker services shut down.")

        audio_logger.info("Shutdown complete.")


# FastAPI Application
app = FastAPI(lifespan=lifespan)
app.mount("/audio", StaticFiles(directory=CHUNK_DIR), name="audio")


@app.websocket("/ws")
async def ws_endpoint(ws: WebSocket, user_id: Optional[str] = Query(None)):
    """Accepts WebSocket connections, decodes Opus audio, and processes per-client."""
    await ws.accept()

    # Use user_id if provided, otherwise generate a random client_id
<<<<<<< HEAD
    client_id = user_id if user_id else f"client_{uuid.uuid4().hex[:8]}"
    audio_logger.info(f"🔌 WebSocket connection accepted - Client: {client_id}, User ID: {user_id}")
    
=======
    client_id = user_id if user_id else f"client_{str(uuid.uuid4())}"
    audio_logger.info(f"Client {client_id}: WebSocket connection accepted (user_id: {user_id}).")
>>>>>>> 6831e216
    decoder = OmiOpusDecoder()
    _decode_packet = partial(decoder.decode_packet, strip_header=False)

    # Create client state and start processing
    client_state = await create_client_state(client_id)

    try:
        packet_count = 0
        total_bytes = 0
        while True:
            packet = await ws.receive_bytes()
            packet_count += 1
            total_bytes += len(packet)
            
            start_time = time.time()
            loop = asyncio.get_running_loop()
            pcm_data = await loop.run_in_executor(
                _DEC_IO_EXECUTOR, _decode_packet, packet
            )
            decode_time = time.time() - start_time
            
            if pcm_data:
                audio_logger.debug(f"🎵 Decoded packet #{packet_count}: {len(packet)} bytes -> {len(pcm_data)} PCM bytes (took {decode_time:.3f}s)")
                chunk = AudioChunk(
                    audio=pcm_data,
                    rate=OMI_SAMPLE_RATE,
                    width=OMI_SAMPLE_WIDTH,
                    channels=OMI_CHANNELS,
                    timestamp=int(time.time()),
                )
                await client_state.chunk_queue.put(chunk)
                
                # Log every 1000th packet to avoid spam
                if packet_count % 1000 == 0:
                    audio_logger.info(f"📊 Processed {packet_count} packets ({total_bytes} bytes total) for client {client_id}")

                # Track audio chunk received in metrics
                metrics_collector = get_metrics_collector()
                metrics_collector.record_audio_chunk_received(client_id)
                metrics_collector.record_client_activity(client_id)

    except WebSocketDisconnect:
        audio_logger.info(f"🔌 WebSocket disconnected - Client: {client_id}, Packets: {packet_count}, Total bytes: {total_bytes}")
    except Exception as e:
        audio_logger.error(f"❌ WebSocket error for client {client_id}: {e}", exc_info=True)
    finally:
        # Clean up client state
        await cleanup_client_state(client_id)


@app.websocket("/ws_pcm")
async def ws_endpoint_pcm(ws: WebSocket, user_id: Optional[str] = Query(None)):
    """Accepts WebSocket connections, processes PCM audio per-client."""
    await ws.accept()

    # Use user_id if provided, otherwise generate a random client_id
    client_id = user_id if user_id else f"client_{uuid.uuid4().hex[:8]}"
<<<<<<< HEAD
    audio_logger.info(f"🔌 PCM WebSocket connection accepted - Client: {client_id}, User ID: {user_id}")
    
=======
    audio_logger.info(
        f"Client {client_id}: WebSocket connection accepted (user_id: {user_id})."
    )

>>>>>>> 6831e216
    # Create client state and start processing
    client_state = await create_client_state(client_id)

    try:
        packet_count = 0
        total_bytes = 0
        while True:
            packet = await ws.receive_bytes()
            packet_count += 1
            total_bytes += len(packet)
            
            if packet:
                audio_logger.debug(f"🎵 Received PCM packet #{packet_count}: {len(packet)} bytes")
                chunk = AudioChunk(
                    audio=packet,
                    rate=16000,
                    width=2,
                    channels=1,
                    timestamp=int(time.time()),
                )
                await client_state.chunk_queue.put(chunk)
<<<<<<< HEAD
                
                # Log every 100th packet to avoid spam
                if packet_count % 100 == 0:
                    audio_logger.info(f"📊 Processed {packet_count} PCM packets ({total_bytes} bytes total) for client {client_id}")
                        
=======

                # Track audio chunk received in metrics
                metrics_collector = get_metrics_collector()
                metrics_collector.record_audio_chunk_received(client_id)
                metrics_collector.record_client_activity(client_id)
>>>>>>> 6831e216
    except WebSocketDisconnect:
        audio_logger.info(f"🔌 PCM WebSocket disconnected - Client: {client_id}, Packets: {packet_count}, Total bytes: {total_bytes}")
    except Exception as e:
        audio_logger.error(f"❌ PCM WebSocket error for client {client_id}: {e}", exc_info=True)
    finally:
        # Clean up client state
        await cleanup_client_state(client_id)


@app.get("/api/conversations")
async def get_conversations():
    """Get all conversations grouped by client_id."""
    try:
        # Get all audio chunks and group by client_id
        cursor = chunks_col.find({}).sort("timestamp", -1)
        conversations = {}

        async for chunk in cursor:
            client_id = chunk.get("client_id", "unknown")
            if client_id not in conversations:
                conversations[client_id] = []

            conversations[client_id].append(
                {
                    "audio_uuid": chunk["audio_uuid"],
                    "audio_path": chunk["audio_path"],
                    "cropped_audio_path": chunk.get("cropped_audio_path"),
                    "timestamp": chunk["timestamp"],
                    "transcript": chunk.get("transcript", []),
                    "speakers_identified": chunk.get("speakers_identified", []),
                    "speech_segments": chunk.get("speech_segments", []),
                    "cropped_duration": chunk.get("cropped_duration"),
                }
            )

        return {"conversations": conversations}
    except Exception as e:
        audio_logger.error(f"Error getting conversations: {e}")
        return JSONResponse(status_code=500, content={"error": str(e)})


@app.get("/api/conversations/{audio_uuid}/cropped")
async def get_cropped_audio_info(audio_uuid: str):
    """Get cropped audio information for a specific conversation."""
    try:
        chunk = await chunks_col.find_one({"audio_uuid": audio_uuid})
        if not chunk:
            return JSONResponse(
                status_code=404, content={"error": "Conversation not found"}
            )

        return {
            "audio_uuid": audio_uuid,
            "original_audio_path": chunk["audio_path"],
            "cropped_audio_path": chunk.get("cropped_audio_path"),
            "speech_segments": chunk.get("speech_segments", []),
            "cropped_duration": chunk.get("cropped_duration"),
            "cropped_at": chunk.get("cropped_at"),
            "has_cropped_version": bool(chunk.get("cropped_audio_path")),
        }
    except Exception as e:
        audio_logger.error(f"Error getting cropped audio info: {e}")
        return JSONResponse(status_code=500, content={"error": str(e)})


@app.post("/api/conversations/{audio_uuid}/reprocess")
async def reprocess_audio_cropping(audio_uuid: str):
    """Trigger reprocessing of audio cropping for a specific conversation."""
    try:
        chunk = await chunks_col.find_one({"audio_uuid": audio_uuid})
        if not chunk:
            return JSONResponse(
                status_code=404, content={"error": "Conversation not found"}
            )

        original_path = f"{CHUNK_DIR}/{chunk['audio_path']}"
        if not Path(original_path).exists():
            return JSONResponse(
                status_code=404, content={"error": "Original audio file not found"}
            )

        # Check if we have speech segments
        speech_segments = chunk.get("speech_segments", [])
        if not speech_segments:
            return JSONResponse(
                status_code=400,
                content={"error": "No speech segments available for cropping"},
            )

        # Convert speech segments from dict format to tuple format
        speech_segments_tuples = [(seg["start"], seg["end"]) for seg in speech_segments]

        cropped_filename = chunk["audio_path"].replace(".wav", "_cropped.wav")
        cropped_path = f"{CHUNK_DIR}/{cropped_filename}"

        # Process in background using shared logic
        async def reprocess_task():
            audio_logger.info(f"🔄 Starting reprocess for {audio_uuid}")
            await _process_audio_cropping_with_relative_timestamps(
                original_path, speech_segments_tuples, cropped_path, audio_uuid
            )

        asyncio.create_task(reprocess_task())

        return {"message": "Reprocessing started", "audio_uuid": audio_uuid}
    except Exception as e:
        audio_logger.error(f"Error reprocessing audio: {e}")
        return JSONResponse(status_code=500, content={"error": str(e)})


@app.get("/api/users")
async def get_users():
    """Retrieves all users from the database."""
    try:
        cursor = users_col.find()
        users = []
        for doc in await cursor.to_list(length=100):
            doc["_id"] = str(doc["_id"])  # Convert ObjectId to string
            users.append(doc)
        return JSONResponse(content=users)
    except Exception as e:
        audio_logger.error(f"Error fetching users: {e}", exc_info=True)
        return JSONResponse(
            status_code=500, content={"message": "Error fetching users"}
        )


@app.post("/api/create_user")
async def create_user(user_id: str):
    """Creates a new user in the database."""
    try:
        # Check if user already exists
        existing_user = await users_col.find_one({"user_id": user_id})
        if existing_user:
            return JSONResponse(
                status_code=409, content={"message": f"User {user_id} already exists"}
            )

        # Create new user
        result = await users_col.insert_one({"user_id": user_id})
        return JSONResponse(
            status_code=201,
            content={
                "message": f"User {user_id} created successfully",
                "id": str(result.inserted_id),
            },
        )
    except Exception as e:
        audio_logger.error(f"Error creating user: {e}", exc_info=True)
        return JSONResponse(status_code=500, content={"message": "Error creating user"})


@app.delete("/api/delete_user")
async def delete_user(
    user_id: str, delete_conversations: bool = False, delete_memories: bool = False
):
    """Deletes a user from the database with optional data cleanup."""
    try:
        # Check if user exists
        existing_user = await users_col.find_one({"user_id": user_id})
        if not existing_user:
            return JSONResponse(
                status_code=404, content={"message": f"User {user_id} not found"}
            )

        deleted_data = {}

        # Delete user from users collection
        user_result = await users_col.delete_one({"user_id": user_id})
        deleted_data["user_deleted"] = user_result.deleted_count > 0

        if delete_conversations:
            # Delete all conversations (audio chunks) for this user
            conversations_result = await chunks_col.delete_many({"client_id": user_id})
            deleted_data["conversations_deleted"] = conversations_result.deleted_count

        if delete_memories:
            # Delete all memories for this user using the memory service
            try:
                memory_count = memory_service.delete_all_user_memories(user_id)
                deleted_data["memories_deleted"] = memory_count
            except Exception as mem_error:
                audio_logger.error(
                    f"Error deleting memories for user {user_id}: {mem_error}"
                )
                deleted_data["memories_deleted"] = 0
                deleted_data["memory_deletion_error"] = str(mem_error)

        # Build message based on what was deleted
        message = f"User {user_id} deleted successfully"
        deleted_items = []
        if delete_conversations and deleted_data.get("conversations_deleted", 0) > 0:
            deleted_items.append(
                f"{deleted_data['conversations_deleted']} conversations"
            )
        if delete_memories and deleted_data.get("memories_deleted", 0) > 0:
            deleted_items.append(f"{deleted_data['memories_deleted']} memories")

        if deleted_items:
            message += f" along with {' and '.join(deleted_items)}"

        return JSONResponse(
            status_code=200, content={"message": message, "deleted_data": deleted_data}
        )
    except Exception as e:
        audio_logger.error(f"Error deleting user: {e}", exc_info=True)
        return JSONResponse(status_code=500, content={"message": "Error deleting user"})


@app.get("/api/memories")
async def get_memories(user_id: str, limit: int = 100):
    """Retrieves memories from the mem0 store with optional filtering."""
    try:
        all_memories = memory_service.get_all_memories(user_id=user_id, limit=limit)
        return JSONResponse(content=all_memories)
    except Exception as e:
        audio_logger.error(f"Error fetching memories: {e}", exc_info=True)
        return JSONResponse(
            status_code=500, content={"message": "Error fetching memories"}
        )


@app.get("/api/memories/search")
async def search_memories(user_id: str, query: str, limit: int = 10):
    """Search memories using semantic similarity for better retrieval."""
    try:
        relevant_memories = memory_service.search_memories(
            query=query, user_id=user_id, limit=limit
        )
        return JSONResponse(content=relevant_memories)
    except Exception as e:
        audio_logger.error(f"Error searching memories: {e}", exc_info=True)
        return JSONResponse(
            status_code=500, content={"message": "Error searching memories"}
        )


@app.delete("/api/memories/{memory_id}")
async def delete_memory(memory_id: str):
    """Delete a specific memory by ID."""
    try:
        memory_service.delete_memory(memory_id=memory_id)
        return JSONResponse(
            content={"message": f"Memory {memory_id} deleted successfully"}
        )
    except Exception as e:
        audio_logger.error(f"Error deleting memory {memory_id}: {e}", exc_info=True)
        return JSONResponse(
            status_code=500, content={"message": "Error deleting memory"}
        )


@app.post("/api/conversations/{audio_uuid}/speakers")
async def add_speaker_to_conversation(audio_uuid: str, speaker_id: str):
    """Add a speaker to the speakers_identified list for a conversation."""
    try:
        await chunk_repo.add_speaker(audio_uuid, speaker_id)
        return JSONResponse(
            content={
                "message": f"Speaker {speaker_id} added to conversation {audio_uuid}"
            }
        )
    except Exception as e:
        audio_logger.error(f"Error adding speaker: {e}", exc_info=True)
        return JSONResponse(
            status_code=500, content={"message": "Error adding speaker"}
        )


@app.put("/api/conversations/{audio_uuid}/transcript/{segment_index}")
async def update_transcript_segment(
    audio_uuid: str,
    segment_index: int,
    speaker_id: Optional[str] = None,
    start_time: Optional[float] = None,
    end_time: Optional[float] = None,
):
    """Update a specific transcript segment with speaker or timing information."""
    try:
        update_doc = {}

        if speaker_id is not None:
            update_doc[f"transcript.{segment_index}.speaker"] = speaker_id
            # Also add to speakers_identified if not already present
            await chunk_repo.add_speaker(audio_uuid, speaker_id)

        if start_time is not None:
            update_doc[f"transcript.{segment_index}.start"] = start_time

        if end_time is not None:
            update_doc[f"transcript.{segment_index}.end"] = end_time

        if not update_doc:
            return JSONResponse(
                status_code=400, content={"error": "No update parameters provided"}
            )

        result = await chunks_col.update_one(
            {"audio_uuid": audio_uuid}, {"$set": update_doc}
        )

        if result.matched_count == 0:
            return JSONResponse(
                status_code=404, content={"error": "Conversation not found"}
            )

        return JSONResponse(
            content={"message": "Transcript segment updated successfully"}
        )

    except Exception as e:
        audio_logger.error(f"Error updating transcript segment: {e}")
        return JSONResponse(status_code=500, content={"error": "Internal server error"})


# class SpeakerEnrollmentRequest(BaseModel):
#     speaker_id: str
#     speaker_name: str
#     audio_file_path: str
#     start_time: Optional[float] = None
#     end_time: Optional[float] = None


# class SpeakerIdentificationRequest(BaseModel):
#     audio_file_path: str
#     start_time: Optional[float] = None
#     end_time: Optional[float] = None


# class ActionItemUpdateRequest(BaseModel):
#     status: str  # "open", "in_progress", "completed", "cancelled"


# class ActionItemCreateRequest(BaseModel):
#     description: str
#     assignee: Optional[str] = "unassigned"
#     due_date: Optional[str] = "not_specified"
#     priority: Optional[str] = "medium"
#     context: Optional[str] = ""


@app.get("/health")
async def health_check():
    """Comprehensive health check for all services."""
    health_status = {
        "status": "healthy",
        "timestamp": int(time.time()),
        "services": {},
        "config": {
            "mongodb_uri": MONGODB_URI,
            "ollama_url": OLLAMA_BASE_URL,
            "qdrant_url": f"http://{QDRANT_BASE_URL}:6333",
            "asr_uri": OFFLINE_ASR_TCP_URI,
            "chunk_dir": str(CHUNK_DIR),
            "active_clients": len(active_clients),
            "new_conversation_timeout_minutes": NEW_CONVERSATION_TIMEOUT_MINUTES,
            "action_items_enabled": True,
            "audio_cropping_enabled": AUDIO_CROPPING_ENABLED,
        },
    }

    overall_healthy = True
    critical_services_healthy = True

    # Check MongoDB (critical service)
    try:
        await asyncio.wait_for(mongo_client.admin.command("ping"), timeout=5.0)
        health_status["services"]["mongodb"] = {
            "status": "✅ Connected",
            "healthy": True,
            "critical": True,
        }
    except asyncio.TimeoutError:
        health_status["services"]["mongodb"] = {
            "status": "❌ Connection Timeout (5s)",
            "healthy": False,
            "critical": True,
        }
        overall_healthy = False
        critical_services_healthy = False
    except Exception as e:
        health_status["services"]["mongodb"] = {
            "status": f"❌ Connection Failed: {str(e)}",
            "healthy": False,
            "critical": True,
        }
        overall_healthy = False
        critical_services_healthy = False

    # Check Ollama (non-critical service - may not be running)
    try:
        # Run in executor to avoid blocking the main thread
        loop = asyncio.get_running_loop()
        models = await asyncio.wait_for(
            loop.run_in_executor(None, ollama_client.list), timeout=8.0
        )
        model_count = len(models.get("models", []))
        health_status["services"]["ollama"] = {
            "status": "✅ Connected",
            "healthy": True,
            "models": model_count,
            "critical": False,
        }
    except asyncio.TimeoutError:
        health_status["services"]["ollama"] = {
            "status": "⚠️ Connection Timeout (8s) - Service may not be running",
            "healthy": False,
            "critical": False,
        }
        overall_healthy = False
    except Exception as e:
        health_status["services"]["ollama"] = {
            "status": f"⚠️ Connection Failed: {str(e)} - Service may not be running",
            "healthy": False,
            "critical": False,
        }
        overall_healthy = False

    # Check mem0 (depends on Ollama and Qdrant)
    try:
        # Test memory service connection with timeout
        test_success = memory_service.test_connection()
        if test_success:
            health_status["services"]["mem0"] = {
                "status": "✅ Connected",
                "healthy": True,
                "critical": False,
            }
        else:
            health_status["services"]["mem0"] = {
                "status": "⚠️ Connection Test Failed",
                "healthy": False,
                "critical": False,
            }
            overall_healthy = False
    except asyncio.TimeoutError:
        health_status["services"]["mem0"] = {
            "status": "⚠️ Connection Test Timeout (10s) - Depends on Ollama/Qdrant",
            "healthy": False,
            "critical": False,
        }
        overall_healthy = False
    except Exception as e:
        health_status["services"]["mem0"] = {
            "status": f"⚠️ Connection Test Failed: {str(e)} - Check Ollama/Qdrant services",
            "healthy": False,
            "critical": False,
        }
        overall_healthy = False

    # Check ASR service (non-critical - may be external)
    try:
        test_client = AsyncTcpClient.from_uri(OFFLINE_ASR_TCP_URI)
        await asyncio.wait_for(test_client.connect(), timeout=5.0)
        await test_client.disconnect()
        health_status["services"]["asr"] = {
            "status": "✅ Connected",
            "healthy": True,
            "uri": OFFLINE_ASR_TCP_URI,
            "critical": False,
        }
    except asyncio.TimeoutError:
        health_status["services"]["asr"] = {
            "status": f"⚠️ Connection Timeout (5s) - Check external ASR service",
            "healthy": False,
            "uri": OFFLINE_ASR_TCP_URI,
            "critical": False,
        }
        overall_healthy = False
    except Exception as e:
        health_status["services"]["asr"] = {
            "status": f"⚠️ Connection Failed: {str(e)} - Check external ASR service",
            "healthy": False,
            "uri": OFFLINE_ASR_TCP_URI,
            "critical": False,
        }
        overall_healthy = False

    # Track health check results in metrics
    try:
        metrics_collector = get_metrics_collector()
        for service_name, service_info in health_status["services"].items():
            success = service_info.get("healthy", False)
            failure_reason = (
                None if success else service_info.get("status", "Unknown failure")
            )
            metrics_collector.record_service_health_check(
                service_name, success, failure_reason
            )

        # Also track overall system health
        metrics_collector.record_service_health_check(
            "friend-backend", overall_healthy, "System health check"
        )
    except Exception as e:
        audio_logger.error(f"Failed to record health check metrics: {e}")

    # Set overall status
    health_status["overall_healthy"] = overall_healthy
    health_status["critical_services_healthy"] = critical_services_healthy

    if not critical_services_healthy:
        health_status["status"] = "critical"
    elif not overall_healthy:
        health_status["status"] = "degraded"
    else:
        health_status["status"] = "healthy"

    # Add helpful messages
    if not overall_healthy:
        messages = []
        if not critical_services_healthy:
            messages.append(
                "Critical services (MongoDB) are unavailable - core functionality will not work"
            )

        unhealthy_optional = [
            name
            for name, service in health_status["services"].items()
            if not service["healthy"] and not service.get("critical", True)
        ]
        if unhealthy_optional:
            messages.append(
                f"Optional services unavailable: {', '.join(unhealthy_optional)}"
            )

        health_status["message"] = "; ".join(messages)

    return JSONResponse(content=health_status, status_code=200)


@app.get("/readiness")
async def readiness_check():
    """Simple readiness check for container orchestration."""
    return JSONResponse(
        content={"status": "ready", "timestamp": int(time.time())}, status_code=200
    )


@app.post("/api/close_conversation")
async def close_current_conversation(client_id: str):
    """Close the current conversation for a specific client."""
    if client_id not in active_clients:
        return JSONResponse(
            content={"error": f"Client '{client_id}' not found or not connected"},
            status_code=404,
        )

    client_state = active_clients[client_id]
    if not client_state.connected:
        return JSONResponse(
            content={"error": f"Client '{client_id}' is not connected"}, status_code=400
        )

    try:
        # Close the current conversation
        await client_state._close_current_conversation()

        # Reset conversation state but keep client connected
        client_state.current_audio_uuid = None
        client_state.conversation_start_time = time.time()
        client_state.last_transcript_time = None

        logger.info(f"Manually closed conversation for client {client_id}")

        return JSONResponse(
            content={
                "message": f"Successfully closed current conversation for client '{client_id}'",
                "client_id": client_id,
                "timestamp": int(time.time()),
            }
        )

    except Exception as e:
        logger.error(f"Error closing conversation for client {client_id}: {e}")
        return JSONResponse(
            content={"error": f"Failed to close conversation: {str(e)}"},
            status_code=500,
        )


@app.get("/api/active_clients")
async def get_active_clients():
    """Get list of currently active/connected clients."""
    client_info = {}

    for client_id, client_state in active_clients.items():
        client_info[client_id] = {
            "connected": client_state.connected,
            "current_audio_uuid": client_state.current_audio_uuid,
            "conversation_start_time": client_state.conversation_start_time,
            "last_transcript_time": client_state.last_transcript_time,
            "has_active_conversation": client_state.current_audio_uuid is not None,
        }

    return JSONResponse(
        content={"active_clients_count": len(active_clients), "clients": client_info}
    )


@app.get("/api/debug/speech_segments")
async def debug_speech_segments():
    """Debug endpoint to check current speech segments for all active clients."""
    debug_info = {
        "active_clients": len(active_clients),
        "audio_cropping_enabled": AUDIO_CROPPING_ENABLED,
        "min_speech_duration": MIN_SPEECH_SEGMENT_DURATION,
        "cropping_padding": CROPPING_CONTEXT_PADDING,
        "clients": {},
    }

    for client_id, client_state in active_clients.items():
        debug_info["clients"][client_id] = {
            "current_audio_uuid": client_state.current_audio_uuid,
            "speech_segments": {
                uuid: segments
                for uuid, segments in client_state.speech_segments.items()
            },
            "current_speech_start": dict(client_state.current_speech_start),
            "connected": client_state.connected,
            "last_transcript_time": client_state.last_transcript_time,
        }

    return JSONResponse(content=debug_info)


@app.get("/api/debug/memory-processing")
async def debug_memory_processing(
    user_id: Optional[str] = None,
    limit: int = 50,
    since_timestamp: Optional[int] = None,
):
    """Get debug information about memory processing operations."""
    try:
        # debug_entries = memory_debug.get_debug_entries(
        #     user_id=user_id, limit=limit, since_timestamp=since_timestamp
        # )

        pass
        # return JSONResponse(
        #     content={
        #         "debug_entries": debug_entries,
        #         "total_entries": len(debug_entries),
        #         "user_filter": user_id,
        #         "limit": limit,
        #         "since_timestamp": since_timestamp,
        #     }
        # )

    except Exception as e:
        audio_logger.error(f"Error getting memory processing debug info: {e}")
        return JSONResponse(
            status_code=500, content={"error": "Failed to get debug information"}
        )


@app.get("/api/debug/memory-processing/stats")
async def debug_memory_processing_stats(user_id: Optional[str] = None):
    """Get statistics about memory processing operations."""
    try:
        # stats = memory_debug.get_debug_stats(user_id=user_id)

        pass
        # return JSONResponse(content={"user_id": user_id, "statistics": stats})

    except Exception as e:
        audio_logger.error(f"Error getting memory processing stats: {e}")
        return JSONResponse(
            status_code=500, content={"error": "Failed to get debug statistics"}
        )


@app.get("/api/metrics")
async def get_current_metrics():
    """Get current metrics summary for monitoring dashboard."""
    try:
        metrics_collector = get_metrics_collector()
        metrics_summary = metrics_collector.get_current_metrics_summary()
        return metrics_summary
    except Exception as e:
        audio_logger.error(f"Error getting current metrics: {e}")
        return JSONResponse(status_code=500, content={"error": str(e)})


###############################################################################
# ENTRYPOINT
###############################################################################

if __name__ == "__main__":
    import uvicorn

    host = os.getenv("HOST", "0.0.0.0")
    port = int(os.getenv("PORT", "8000"))
    audio_logger.info("Starting Omi unified service at ws://%s:%s/ws", host, port)
    uvicorn.run("main:app", host=host, port=port, reload=False)<|MERGE_RESOLUTION|>--- conflicted
+++ resolved
@@ -576,7 +576,7 @@
                             }
 
                             # Store transcript segment in DB immediately
-<<<<<<< HEAD
+
                             await chunk_repo.add_transcript_segment(audio_uuid, transcript_segment)
 
                             # Queue for action item processing using callback (async, non-blocking)
@@ -586,18 +586,6 @@
                             await chunk_repo.add_speaker(audio_uuid, f"speaker_{client_id}")
                             audio_logger.info(f"Added transcript segment for {audio_uuid} to DB.")
                             
-=======
-                            await chunk_repo.add_transcript_segment(
-                                audio_uuid, transcript_segment
-                            )
-                            await chunk_repo.add_speaker(
-                                audio_uuid, f"speaker_{client_id}"
-                            )
-                            audio_logger.info(
-                                f"Added transcript segment for {audio_uuid} to DB."
-                            )
-
->>>>>>> 6831e216
                             # Update transcript time for conversation timeout tracking
                             if client_id in active_clients:
                                 active_clients[client_id].last_transcript_time = (
@@ -675,20 +663,10 @@
 
         # Per-client queues
         self.chunk_queue = asyncio.Queue[Optional[AudioChunk]]()
-<<<<<<< HEAD
         self.transcription_queue = asyncio.Queue[Tuple[Optional[str], Optional[AudioChunk]]]()
         self.memory_queue = asyncio.Queue[Tuple[Optional[str], Optional[str], Optional[str]]]()  # (transcript, client_id, audio_uuid)
         self.action_item_queue = asyncio.Queue[Tuple[Optional[str], Optional[str], Optional[str]]]()  # (transcript_text, client_id, audio_uuid)
         
-=======
-        self.transcription_queue = asyncio.Queue[
-            tuple[Optional[str], Optional[AudioChunk]]
-        ]()
-        self.memory_queue = asyncio.Queue[
-            tuple[Optional[str], Optional[str], Optional[str]]
-        ]()  # (transcript, client_id, audio_uuid)
-
->>>>>>> 6831e216
         # Per-client file sink
         self.file_sink: Optional[LocalFileSink] = None
         self.current_audio_uuid: Optional[str] = None
@@ -717,12 +695,8 @@
         self.saver_task: Optional[asyncio.Task] = None
         self.transcription_task: Optional[asyncio.Task] = None
         self.memory_task: Optional[asyncio.Task] = None
-<<<<<<< HEAD
         self.action_item_task: Optional[asyncio.Task] = None
-    
-=======
-
->>>>>>> 6831e216
+          
     def record_speech_start(self, audio_uuid: str, timestamp: float):
         """Record the start of a speech segment."""
         self.current_speech_start[audio_uuid] = timestamp
@@ -772,12 +746,8 @@
         await self.chunk_queue.put(None)
         await self.transcription_queue.put((None, None))
         await self.memory_queue.put((None, None, None))
-<<<<<<< HEAD
         await self.action_item_queue.put((None, None, None))
         
-=======
-
->>>>>>> 6831e216
         # Wait for tasks to complete
         if self.saver_task:
             await self.saver_task
@@ -785,13 +755,9 @@
             await self.transcription_task
         if self.memory_task:
             await self.memory_task
-<<<<<<< HEAD
         if self.action_item_task:
             await self.action_item_task
-            
-=======
-
->>>>>>> 6831e216
+
         # Clean up transcription manager
         if self.transcription_manager:
             await self.transcription_manager.disconnect()
@@ -1241,14 +1207,9 @@
     await ws.accept()
 
     # Use user_id if provided, otherwise generate a random client_id
-<<<<<<< HEAD
-    client_id = user_id if user_id else f"client_{uuid.uuid4().hex[:8]}"
+    client_id = user_id if user_id else f"client_{str(uuid.uuid4())}"
     audio_logger.info(f"🔌 WebSocket connection accepted - Client: {client_id}, User ID: {user_id}")
     
-=======
-    client_id = user_id if user_id else f"client_{str(uuid.uuid4())}"
-    audio_logger.info(f"Client {client_id}: WebSocket connection accepted (user_id: {user_id}).")
->>>>>>> 6831e216
     decoder = OmiOpusDecoder()
     _decode_packet = partial(decoder.decode_packet, strip_header=False)
 
@@ -1306,15 +1267,8 @@
 
     # Use user_id if provided, otherwise generate a random client_id
     client_id = user_id if user_id else f"client_{uuid.uuid4().hex[:8]}"
-<<<<<<< HEAD
     audio_logger.info(f"🔌 PCM WebSocket connection accepted - Client: {client_id}, User ID: {user_id}")
     
-=======
-    audio_logger.info(
-        f"Client {client_id}: WebSocket connection accepted (user_id: {user_id})."
-    )
-
->>>>>>> 6831e216
     # Create client state and start processing
     client_state = await create_client_state(client_id)
 
@@ -1336,19 +1290,16 @@
                     timestamp=int(time.time()),
                 )
                 await client_state.chunk_queue.put(chunk)
-<<<<<<< HEAD
                 
-                # Log every 100th packet to avoid spam
-                if packet_count % 100 == 0:
+                # Log every 1000th packet to avoid spam
+                if packet_count % 1000 == 0:
                     audio_logger.info(f"📊 Processed {packet_count} PCM packets ({total_bytes} bytes total) for client {client_id}")
                         
-=======
 
                 # Track audio chunk received in metrics
                 metrics_collector = get_metrics_collector()
                 metrics_collector.record_audio_chunk_received(client_id)
                 metrics_collector.record_client_activity(client_id)
->>>>>>> 6831e216
     except WebSocketDisconnect:
         audio_logger.info(f"🔌 PCM WebSocket disconnected - Client: {client_id}, Packets: {packet_count}, Total bytes: {total_bytes}")
     except Exception as e:
